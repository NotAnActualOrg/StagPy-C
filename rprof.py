"""
  plots radial profiles coming out of stagyy
  Author: Stephane Labrosse with inputs from Martina Ulvrova and Adrien Morison
  Date: 2015/09/11
"""
import numpy as np
import matplotlib.pyplot as plt
import f90nml
import os
import sys
<<<<<<< HEAD
=======
#import prettyplotlib as ppl
>>>>>>> ad75cb43

def rprof_cmd(args):
    '''
    Function to plot radial profiles
    '''
    istart, ilast, istep = args.timestep

    ############### INPUT PARAMETERS ################
    # should rather be default parameters to be replaced by command line options

    cmap = plt.cm.gist_ncar
    #cmap = plt.cm.Accent
    #cmap = plt.cm.gist_earth
    #cmap = plt.colors.Colormap
    #plt.style.use('ggplot')
    #cmap=green_purple = brewer2mpl.get_map('PRGn', 'diverging', 11).mpl_colormap

    plot_grid = True
    plot_temperature = True
    plot_minmaxtemp = True
    plot_velocity = True
    plot_minmaxvelo = False
    plot_viscosity = False
    plot_minmaxvisco = False
    plot_advection = True
    plot_energy = True
    plot_concentration = True
    plot_minmaxcon = True
    plot_conctheo = False

    lwdth = 2
    ftsz = 16
    # parameters for the theoretical composition profiles
    Rmin = 1.19
    Rmax = Rmin + 1.
    xi0l = 0.1
    DFe = 0.85
    xi0s = DFe*xi0l
    xieut = 0.8

    #"""Read par file in the parent or present directory. Should be optional or tested"""
    # should be a separated func in misc module
    read_par_file = True
    if os.path.exists('../par'):
        par_file = '../par'
    elif os.path.exists('par'):
        par_file = 'par'
    else:
        print 'No par file found. Input pars by hand'
        read_par_file = False
        nz = int(raw_input('nz = '))
        rcmb = 1
        geom = str(raw_input('spherical (s) or cartesian (c)? '))
        Spherical = geom == 's'

    if read_par_file:
        nml = f90nml.read(par_file)
<<<<<<< HEAD
        Spherical = nml['geometry']['shape'] == 'spherical' or nml['geometry']['shape'] == 'Spherical'
=======
        Spherical = nml['geometry']['shape'] == 'spherical' or nml['geometry']['shape'] == 'Spherical' 
>>>>>>> ad75cb43
        if Spherical:
            rcmb = nml['geometry']['r_cmb']
        else:
            rcmb=0.
        nz = nml['geometry']['nztot']
        stem = nml['ioin']['output_file_stem']
        ste = stem.split('/')[-1]
        proffile = ste+'_rprof.dat'
        Rmin = rcmb
        Rmax = rcmb+1
        if 'fe_eut' in nml['tracersin']:
            xieut = nml['tracersin']['fe_eut']
        if 'k_fe' in nml['tracersin']:
            DFe = nml['tracersin']['k_fe']
        if 'fe_cont' in nml['tracersin']:
            xi0l = nml['tracersin']['fe_cont']

    xi0s = DFe*xi0l
    xired = xi0l/xieut
    Rsup = (Rmax**3-xired**(1/(1-DFe))*(Rmax**3-Rmin**3))**(1./3.)

    def initprof(rpos):
        '''Theoretical profile at the end of magma ocean crystallization'''
        if rpos < Rsup:
            return xi0s*((Rmax**3-Rmin**3)/(Rmax**3-rpos**3))**(1-DFe)
        else:
            return xieut

    pi = np.pi
    if Spherical:
        rbot = rcmb
        rtop = rbot+1
        coefb = rbot**2*4*pi
        coefs = rtop**2*4*pi
    else:
        coefb = 1
        coefs = 1

    timesteps = []
    data0 = []
    lnum = -1
    fich = open(proffile)
    for line in fich:
        if line != '\n':
            lnum = lnum+1
            lll = ' '.join(line.split())
            if line[0] == '*':
                timesteps.append([lnum, int(lll.split(' ')[1]), float(lll.split(' ')[5])])
            else:
                llf = np.array(lll.split(' '))
                data0.append(llf)

    tsteps = np.array(timesteps)
    nsteps = tsteps.shape[0]
    data = np.array(data0)
    if ilast == -1:
        ilast = nsteps-1
    if istart == -1:
        istart = nsteps-1

    nzp = []
    for it in range(0, nsteps-1):
        nzp = np.append(nzp, tsteps[it+1, 0]-tsteps[it, 0]-1)

    nzp = np.append(nzp, lnum-tsteps[nsteps-1, 0])

    nzs = [[0, 0, 0]]
    nzc = 0
    for it in range(1, nsteps):
        if nzp[it] != nzp[it-1]:
            nzs.append([it, it-nzc, int(nzp[it-1])])
            nzc = it
    if nzp[nsteps-1] != nzs[-1][1]:
        nzs.append([nsteps, nsteps-nzc, int(nzp[nsteps-1])])

    nzi = np.array(nzs)

    num_plots = np.floor((nsteps-istart)/istep)+1
    icol = np.linspace(0, 1, num_plots)

    def plotprofiles(quant, *vartuple, **kwargs):
        """Plot the chosen profiles for the chosen timesteps

        quant holds the strings for the x axis annotation and
        the legends for the additional profiles
        
        vartuple contains the numbers of the column to be plotted

        A kwarg should be used for different options, e.g. whether
        densities of total values are plotted
        """
        if kwargs != {}:
            for key, value in kwargs.iteritems():
                if key == 'integrated':
                    integrate = value
                else:
                    print "kwarg value in plotprofile not understood %s == %s" %(key,value)
                    print "ignored"
        else:
            integrate = False

        if integrate:
<<<<<<< HEAD
            integ = lambda f, r: f * (r/Rmax)**2
        if quant[0] == 'Grid':
=======
            integ = lambda f, r: 4. * pi * f * r**2
        if quant == 'Grid':
>>>>>>> ad75cb43
            fig, ax = plt.subplots(2, sharex=True)
        else:
            fig = plt.figure()
        for step in range(istart, ilast, istep):
            step = step +1# starts at 0=> 15 is the 16th
    #        print step
            an = sorted(np.append(nzi[:, 0], step))
            inn = an.index(step)

            nnz = np.multiply(nzi[:, 1], nzi[:, 2])

            i0 = np.sum([nnz[0:inn]])+(step-nzi[inn-1, 0]-1)*nzi[inn, 2]
            i1 = i0+nzi[inn, 2]-1
            
            if integrate:
                radius = np.array(data[i0:i1,0],float) + rcmb

            '''Plot the chosen profiles'''
            jj = 0
            if quant[0] == 'Grid':
                ax[0].plot(data[i0:i1, 0], '-ko', label='z')
                ax[0].set_ylabel('z', fontsize=ftsz)

                dz = np.array(data[i0+1:i1, 0], np.float) - np.array(data[i0:i1-1, 0], np.float)
                ax[1].plot(dz, '-ko', label='dz')
                ax[1].set_xlabel('cell number', fontsize=ftsz)
                ax[1].set_ylabel('dz', fontsize=ftsz)
            else:
                for j in vartuple:
                    if jj == 0:
                        if integrate:
                            donnee = map(integ, np.array(data[i0:i1, j], float), radius)
                            pplot = plt.plot(donnee, data[i0:i1, 0], linewidth=lwdth, label=r'$t=%.2e$' % (tsteps[step-1, 2]))
                        else:
                            pplot = plt.plot(data[i0:i1, j], data[i0:i1, 0], linewidth=lwdth, label=r'$t=%.2e$' % (tsteps[step-1, 2]))
                        col = pplot[0].get_color()
<<<<<<< HEAD
                        if (quant[0] == 'Concentration' or quant[0] == 'Temperature') and plot_conctheo and step == istart+1:
=======
                        if (quant == 'Concentration' or quant == 'Temperature') and plot_conctheo and step == istart+1:
>>>>>>> ad75cb43
                            ri = np.array(data[i0:i1, 0], np.float)+Rmin
                            rf = (Rmax**3.+Rmin**3.-ri**3.)**(1./3.)-Rmin
                            plt.plot(data[i0:i1, j], rf, 'b--', linewidth=lwdth, label='Overturned')
                        jj = 1
                    else:
                        if jj == 1:
                            lstyle = '--'
                        elif jj == 2:
                            lstyle = '-.'
                        else:
                            lstyle = ':'
                        if integrate:
                            donnee = map(integ, np.array(data[i0:i1, j], float), radius)
                            plt.plot(donnee, data[i0:i1, 0], c=col, linestyle=lstyle, linewidth=lwdth)
                        else:
<<<<<<< HEAD
=======
                            lstyle = '-.'
                        if integrate:
                            donnee = map(integ, np.array(data[i0:i1, j], float), radius)
                            plt.plot(donnee, data[i0:i1, 0], c=col, linestyle=lstyle, linewidth=lwdth)
                        else:
>>>>>>> ad75cb43
                            plt.plot(data[i0:i1, j], data[i0:i1, 0], c=col, linestyle=lstyle, linewidth=lwdth)
                        jj = jj+1
                    plt.ylim([-0.1, 1.1])

<<<<<<< HEAD
                    plt.xlabel(quant[0], fontsize=ftsz)
                    plt.ylabel('z', fontsize=ftsz)
                    plt.xticks(fontsize=ftsz)
                    plt.yticks(fontsize=ftsz)
        if quant[0] == 'Grid':
=======
                    plt.xlabel(quant, fontsize=ftsz)
                    plt.ylabel('z', fontsize=ftsz)
                    plt.xticks(fontsize=ftsz)
                    plt.yticks(fontsize=ftsz)
        if quant == 'Grid':
>>>>>>> ad75cb43
            plt.savefig("Grid.pdf", format='PDF')
        else:
            lgd = plt.legend(bbox_to_anchor=(0., 1.02, 1., .102), loc=3,
                    borderaxespad=0., mode="expand",
                    ncol=3, fontsize=ftsz,
                    columnspacing=1.0, labelspacing=0.0,
                    handletextpad=0.0, handlelength=1.5,
                    fancybox=True, shadow=False)

<<<<<<< HEAD
            plt.savefig(quant[0].replace(' ', '_')+".pdf", format='PDF', bbox_extra_artists=(lgd, ), bbox_inches='tight')
=======
            plt.savefig(quant.replace(' ', '_')+".pdf", format='PDF', bbox_extra_artists=(lgd, ), bbox_inches='tight')
>>>>>>> ad75cb43
        plt.close(fig)
        return

    '''Now use it for the different types of profiles'''

    if plot_temperature:
        if plot_minmaxtemp:
<<<<<<< HEAD
            plotprofiles(['Temperature'], 1, 2, 3,integrated=False)
=======
            plotprofiles('Temperature', 1, 2, 3,integrated=False)
>>>>>>> ad75cb43
        else:
            plotprofiles(['Temperature'], 1)

    if plot_velocity:
        if plot_minmaxvelo:
            plotprofiles(['Vertical Velocity'], 7, 8, 9)
        else:
            plotprofiles(['Vertical Velocity'], 7)

    if plot_viscosity:
        if plot_minmaxvisco:
            plotprofiles(['Viscosity'], 13, 14, 15)
        else:
            plotprofiles(['Viscosity'], 13)

    if plot_concentration:
        if plot_minmaxcon:
            plotprofiles(['Concentration'], 36, 37, 38)
        else:
            plotprofiles(['Concentration'], 36)

    '''Plot grid spacing'''
    if plot_grid:
        plotprofiles(['Grid'])

    '''Plot advection profiles'''
    # Plot the profiles of vertical advection: total and contributions from up-
    # and down-welling currents
    if plot_advection:
        plotprofiles('Advection per unit surface', 57, 58, 59)
        if Spherical:
            plotprofiles('Total advection', 57, 58, 59,integrated=True)
<<<<<<< HEAD
=======

>>>>>>> ad75cb43

    # # Plot the energy balance as a function of depth
    # if plot_energy:
    #     z=data[:,63]
    #     dz = data[1:nz,0]-data[0:nz-1,0]
    #     qcond = (data[0:nz-1,1]-data[1:nz,1])/dz
    #     qadv=data[:,60]
    #     qcond0=(1-data[0,1])/data[0,0]
    #     qtop=data[nz-1,1]/(1-data[nz-1,0])
    #     qcond=insert(qcond,0,qcond0)
    #     qcond=append(qcond,qtop)
    #     z=append(z,1)
    #     qadv=append(qadv,0)
    #     qtot=qadv+qcond
    #     dz=z[1:nz+1]-z[0:nz]
    #     dqadv=(qadv[1:nz+1]-qadv[0:nz])/dz
    #     dqcond=(qcond[1:nz+1]-qcond[0:nz])/dz

    #     figure()
    #     if Spherical:
    #         plot(qadv*(z+rcmb)**2,z,'-ko',label='Advection')
    #         plot(qcond*(z+rcmb)**2,z,'-bo',label='Conduction')
    #         plot(qtot*(z+rcmb)**2,z,'-ro',label='Total')       
    #         xlabel("Integrated heat flow",fontsize=12)
    #     else:
    #         plot(qadv,z,'-ko',label='Advection')
    #         plot(qcond,z,'-bo',label='Conduction')
    #         plot(qtot,z,'-ro',label='Total')
    #         xlabel("Heat flux",fontsize=12)
    #     ylim([-0.1,1.1])
    #     ylabel("z",fontsize=12)
    #     legend = plt.legend(loc='best', shadow=False, fontsize='x-large')
    #     legend.get_frame().set_facecolor('white')
    #     savefig("Energy_prof.pdf",format='PDF')
    #     dzopt=(1-data[0,1])/data[0,57]
    #     print 'dz for energy balance in steady state : ',dzopt
    #     print 'actual dz = ',data[0,0]
    #  #   print qcond.shape,qadv.shape,z.shape
    # print dqcond.shape, data[:,0].shape
    # figure()
    # plot(data[:,31],data[:,0],'-ko',label='advection')
    # plot(-dqadv,data[:,0],'kx')
    # plot(data[:,32],data[:,0],'-bo',label='conduction')
    # plot(-dqcond,data[:,0],'bx')
    # plot(data[:,31]+data[:,32]+data[:,33],data[:,0],'-rx',label='total')

    # legend = plt.legend(loc='best', shadow=False, fontsize='x-large')
    # savefig("Adv_prof2.pdf",format='PDF')<|MERGE_RESOLUTION|>--- conflicted
+++ resolved
@@ -8,10 +8,6 @@
 import f90nml
 import os
 import sys
-<<<<<<< HEAD
-=======
-#import prettyplotlib as ppl
->>>>>>> ad75cb43
 
 def rprof_cmd(args):
     '''
@@ -69,11 +65,7 @@
 
     if read_par_file:
         nml = f90nml.read(par_file)
-<<<<<<< HEAD
         Spherical = nml['geometry']['shape'] == 'spherical' or nml['geometry']['shape'] == 'Spherical'
-=======
-        Spherical = nml['geometry']['shape'] == 'spherical' or nml['geometry']['shape'] == 'Spherical' 
->>>>>>> ad75cb43
         if Spherical:
             rcmb = nml['geometry']['r_cmb']
         else:
@@ -176,13 +168,8 @@
             integrate = False
 
         if integrate:
-<<<<<<< HEAD
             integ = lambda f, r: f * (r/Rmax)**2
         if quant[0] == 'Grid':
-=======
-            integ = lambda f, r: 4. * pi * f * r**2
-        if quant == 'Grid':
->>>>>>> ad75cb43
             fig, ax = plt.subplots(2, sharex=True)
         else:
             fig = plt.figure()
@@ -219,11 +206,7 @@
                         else:
                             pplot = plt.plot(data[i0:i1, j], data[i0:i1, 0], linewidth=lwdth, label=r'$t=%.2e$' % (tsteps[step-1, 2]))
                         col = pplot[0].get_color()
-<<<<<<< HEAD
                         if (quant[0] == 'Concentration' or quant[0] == 'Temperature') and plot_conctheo and step == istart+1:
-=======
-                        if (quant == 'Concentration' or quant == 'Temperature') and plot_conctheo and step == istart+1:
->>>>>>> ad75cb43
                             ri = np.array(data[i0:i1, 0], np.float)+Rmin
                             rf = (Rmax**3.+Rmin**3.-ri**3.)**(1./3.)-Rmin
                             plt.plot(data[i0:i1, j], rf, 'b--', linewidth=lwdth, label='Overturned')
@@ -239,31 +222,15 @@
                             donnee = map(integ, np.array(data[i0:i1, j], float), radius)
                             plt.plot(donnee, data[i0:i1, 0], c=col, linestyle=lstyle, linewidth=lwdth)
                         else:
-<<<<<<< HEAD
-=======
-                            lstyle = '-.'
-                        if integrate:
-                            donnee = map(integ, np.array(data[i0:i1, j], float), radius)
-                            plt.plot(donnee, data[i0:i1, 0], c=col, linestyle=lstyle, linewidth=lwdth)
-                        else:
->>>>>>> ad75cb43
                             plt.plot(data[i0:i1, j], data[i0:i1, 0], c=col, linestyle=lstyle, linewidth=lwdth)
                         jj = jj+1
                     plt.ylim([-0.1, 1.1])
 
-<<<<<<< HEAD
                     plt.xlabel(quant[0], fontsize=ftsz)
                     plt.ylabel('z', fontsize=ftsz)
                     plt.xticks(fontsize=ftsz)
                     plt.yticks(fontsize=ftsz)
         if quant[0] == 'Grid':
-=======
-                    plt.xlabel(quant, fontsize=ftsz)
-                    plt.ylabel('z', fontsize=ftsz)
-                    plt.xticks(fontsize=ftsz)
-                    plt.yticks(fontsize=ftsz)
-        if quant == 'Grid':
->>>>>>> ad75cb43
             plt.savefig("Grid.pdf", format='PDF')
         else:
             lgd = plt.legend(bbox_to_anchor=(0., 1.02, 1., .102), loc=3,
@@ -273,11 +240,7 @@
                     handletextpad=0.0, handlelength=1.5,
                     fancybox=True, shadow=False)
 
-<<<<<<< HEAD
             plt.savefig(quant[0].replace(' ', '_')+".pdf", format='PDF', bbox_extra_artists=(lgd, ), bbox_inches='tight')
-=======
-            plt.savefig(quant.replace(' ', '_')+".pdf", format='PDF', bbox_extra_artists=(lgd, ), bbox_inches='tight')
->>>>>>> ad75cb43
         plt.close(fig)
         return
 
@@ -285,11 +248,7 @@
 
     if plot_temperature:
         if plot_minmaxtemp:
-<<<<<<< HEAD
             plotprofiles(['Temperature'], 1, 2, 3,integrated=False)
-=======
-            plotprofiles('Temperature', 1, 2, 3,integrated=False)
->>>>>>> ad75cb43
         else:
             plotprofiles(['Temperature'], 1)
 
@@ -319,13 +278,9 @@
     # Plot the profiles of vertical advection: total and contributions from up-
     # and down-welling currents
     if plot_advection:
-        plotprofiles('Advection per unit surface', 57, 58, 59)
+        plotprofiles(['Advection per unit surface'], 57, 58, 59)
         if Spherical:
-            plotprofiles('Total advection', 57, 58, 59,integrated=True)
-<<<<<<< HEAD
-=======
-
->>>>>>> ad75cb43
+            plotprofiles(['Total scaled advection'], 57, 58, 59,integrated=True)
 
     # # Plot the energy balance as a function of depth
     # if plot_energy:
