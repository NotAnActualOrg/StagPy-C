"""define StagyyData"""

import struct
import numpy as np
import matplotlib
matplotlib.use('agg')
import matplotlib.pyplot as plt

import constants
import misc


class StagyyData:
    """reads StagYY binary data and processes them"""

    def __init__(self, args, par_type, timestep):
        self.args = args
        self.par_type = par_type
        self.geom = args.geometry
        self.file_format = 'l'
        self.step = timestep

        # name of the file to read
        self.fullname = misc.path_fmt(args, par_type).format(timestep)
        if par_type in ('t','c', 'eta', 'rho', 'str', 'age'):
            self.nval = 1
        elif par_type == 'vp':
            self.nval = 4

        with open(self.fullname, 'rb') as self._fid:
            self._catch_header()
            self._readfile()

    def _readbin(self, fmt='i', nwords=1, nbytes=4):
        """reads n words of n bytes with fmt format.
        Return a tuple of elements if more than one element.
        Default: read 1 word of 4 bytes formatted as an integer.
        """

        elts = struct.unpack(fmt*nwords, self._fid.read(nwords*nbytes))
        if len(elts) == 1:
            elts = elts[0]
        return elts

    def _catch_header(self):
        """reads header of binary file"""

        self.nmagic = self._readbin()  # Version

        # check nb components
        if (self.nmagic < 100 and self.nval > 1) \
                or (self.nmagic > 300 and self.nval == 1):
            raise ValueError('wrong number of components in field')

        # extra ghost point in horizontal direction
        self.xyp = int((self.nmagic % 100) >= 9 and self.nval == 4)

        # total number of values in
        # latitude, longitude and radius directions
        self.nthtot, self.nphtot, self.nrtot = self._readbin(nwords=3)

        # number of blocks, 2 for yinyang
        self.nblocks = self._readbin()

        # Aspect ratio
        self.aspect = self._readbin('f', 2)
        self.aspect = np.array(self.aspect)

        # Number of parallel subdomains in the th,ph,r and b directions
        self.nnth, self.nnph, self.nnr = self._readbin(nwords=3)
        self.nnb = self._readbin()

        self.nr2 = self.nrtot * 2 + 1
        self.rg = self._readbin('f', self.nr2)  # r-coordinates

        self.rcmb = self._readbin('f')  # radius of the cmb
        self.ti_step = self._readbin()
        self.ti_ad = self._readbin('f')
        self.erupta_total = self._readbin('f')
        self.botT_val = self._readbin('f')

        self.th_coord = self._readbin('f', self.nthtot)  # th-coordinates
        self.ph_coord = self._readbin('f', self.nphtot)  # ph-coordinates
        self.r_coord = self._readbin('f', self.nrtot)  # r-coordinates

    def _readfile(self):
        """read scalar/vector fields"""

        # compute nth, nph, nr and nb PER CPU
        nth = self.nthtot / self.nnth
        nph = self.nphtot / self.nnph
        nr = self.nrtot / self.nnr
        nb = self.nblocks / self.nnb
        # the number of values per 'read' block
        npi = (nth + self.xyp) * (nph + self.xyp) * nr * nb * self.nval

        if self.nval > 1:
            self.scalefac = self._readbin('f')
        else:
            self.scalefac = 1

        dim_fields = (self.nblocks, self.nrtot,
                      self.nphtot + self.xyp, self.nthtot + self.xyp)

        flds = []
        for _ in range(self.nval):
            flds.append(np.zeros(dim_fields))

        # loop over parallel subdomains
        for ibc in np.arange(self.nnb):
            for irc in np.arange(self.nnr):
                for iphc in np.arange(self.nnph):
                    for ithc in np.arange(self.nnth):
                        # read the data for this CPU
                        fileContent = self._readbin('f', npi)
                        data_CPU = np.array(fileContent) * self.scalefac

                        # Create a 3D matrix from these data
                        data_CPU_3D = data_CPU.reshape(
                            (nb, nr, nph + self.xyp,
                             nth + self.xyp, self.nval))

                        # Add local 3D matrix to global matrix
                        sth = ithc * nth
                        eth = ithc * nth + nth + self.xyp
                        sph = iphc * nph
                        eph = iphc * nph + nph + self.xyp
                        sr = irc * nr
                        er = irc * nr + nr
                        snb = ibc * nb
                        enb = ibc * nb + nb

                        for idx, fld in enumerate(flds):
                            fld[snb:enb, sr:er, sph:eph, sth:eth] = \
                                    data_CPU_3D[:, :, :, :, idx]

        self.fields = []
        for fld in flds:
            self.fields.append(fld[0, :, :, :])

    def plot_scalar(self, var):
        """var: one of the key of constants.varlist"""

        fld = constants.varlist[var].func(self)

        # adding a row at the end to have continuous field
        if self.geom == 'annulus':
            if var in ('t','c','v','d'):  # temp,composition,viscosity,density
                newline = fld[:, 0, 0]
                fld = np.vstack([fld[:, :, 0].T, newline]).T
            elif var == 'p':
                fld = fld[:, :, 0]
            self.ph_coord = np.append(
                self.ph_coord, self.ph_coord[1] - self.ph_coord[0])

        xmesh, ymesh = np.meshgrid(
            np.array(self.ph_coord), np.array(self.r_coord) + self.rcmb)

        fig, ax = plt.subplots(ncols=1, subplot_kw={'projection': 'polar'})
        if self.geom == 'annulus':
            if var == 'v':
               surf = ax.pcolormesh(xmesh, ymesh, fld, norm=matplotlib.colors.LogNorm(),
                                 rasterized=not self.args.pdf, shading='gouraud')
            elif var == 'd':
               surf = ax.pcolormesh(xmesh, ymesh, fld, vmin=0.96,vmax=1.04,
                                 rasterized=not self.args.pdf, shading='gouraud')
            else:
               surf = ax.pcolormesh(xmesh, ymesh, fld,
                                 rasterized=not self.args.pdf, shading='gouraud')
            cbar = plt.colorbar(surf, shrink=self.args.shrinkcb)
            cbar.set_label(constants.varlist[var].name)
            plt.axis([self.rcmb, np.amax(xmesh), 0, np.amax(ymesh)])
            plt.axis('off')

        plt.tight_layout()
        plt.savefig(misc.file_name(self.args, var).format(self.step) + '.pdf',
                    format='PDF')
<<<<<<< HEAD
        plt.close(fig)
        
=======
        plt.close(fig)
>>>>>>> c4f17181
<|MERGE_RESOLUTION|>--- conflicted
+++ resolved
@@ -175,9 +175,4 @@
         plt.tight_layout()
         plt.savefig(misc.file_name(self.args, var).format(self.step) + '.pdf',
                     format='PDF')
-<<<<<<< HEAD
         plt.close(fig)
-        
-=======
-        plt.close(fig)
->>>>>>> c4f17181
