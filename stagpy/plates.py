"""Plots position of subduction and ridge at the surface.

Date: 2016/26/01
"""
import numpy as np
import sys
from . import misc
from .stagdata import BinData, RprofData
from scipy.signal import argrelextrema
from copy import deepcopy
#from statsmodels.nonparametric.smoothers_lowess import lowess

def detectPlates(stagdat_t,stagdat_vp,rprof_data,args,seuil_memphi, seuil_memz):
    Vz = stagdat_vp.fields['w']
    Vphi = stagdat_vp.fields['v']
    Tcell = stagdat_t.fields['t']
    data, nzi = rprof_data.data, rprof_data.nzi
    nz = len(Vz)
    nphi = len(Vz[0])-1
    radius = list(map(float,data[0:nz,0]))
    spherical = args.par_nml['geometry']['shape'].lower() == 'spherical'
    if spherical:
        rcmb = args.par_nml['geometry']['r_cmb']
    else:
        rcmb = 0.
    dphi = 1/nphi

    #calculing radius on the grid
    radiusgrid = len(radius)*[0]
    radiusgrid += [1]
    for i in range(1,len(radius)):
        radiusgrid[i] = 2*radius[i-1]-radiusgrid[i-1]
    for i in range(len(radiusgrid)):
        radiusgrid[i] += rcmb
    for i in range(len(radius)):
        radius[i] += rcmb

    #calculing Tmean
    Tmean=0
    for r in range(len(radius)):
        for phi in range(nphi):
            Tmean+=(radiusgrid[r+1]**2-radiusgrid[r]**2)*dphi*Tcell[r,phi]
    Tmean = Tmean/(radiusgrid[-1]**2-rcmb**2)

    #calculing temperature on the grid and Vzmean/Vrms
    Vrms=0
    Vzmean=0
    Tgrid=np.zeros((nz+1,nphi))
    for phi in range(nphi):
        Tgrid[0,phi]=1
    for z in range(1,nz):
        for phi in range(nphi):
            Tgrid[z,phi]=(Tcell[z-1,phi]*(radiusgrid[z]-radius[z-1])+Tcell[z,phi]*(-radiusgrid[z]+radius[z]))/(radius[z]-radius[z-1])
            Vrms+=(Vz[z,phi,0]**2+Vphi[z,phi,0]**2)/(nphi*nz)
            Vzmean+=abs(Vz[z,phi,0])/(nphi*nz)
    Vrms=Vrms**0.5
    print(Vrms,Vzmean)

    flux_c=nz*[0]
    for z in range(1,nz-1):
        for phi in range(nphi):
            flux_c[z]+=(Tgrid[z,phi]-Tmean)*Vz[z,phi,0]*radiusgrid[z]*dphi

    #checking stagnant lid
    stagnant_lid = True
    max_flx = np.max(flux_c)
    for z in range(nz-int(nz/20),nz):
        if abs(flux_c[z]) > max_flx/50:
            stagnant_lid = False
    if stagnant_lid:
        print('stagnant lid')
        sys.exit()
    else:
        #verifying horizontal plate speed and closeness of plates
        dVphi=nphi*[0]
        seuildVphi=16*Vrms

        for phi in range(0,nphi):
            dVphi[phi]=(Vphi[nz-1,phi,0]-Vphi[nz-1,phi-1,0])/((1+rcmb)*dphi)
        limits=[]
        for phi in range(0,nphi-int(nphi/33)):
            mark=True
            for i in range (phi-int(nphi/33),phi+int(nphi/33)):
                if abs(dVphi[i])>abs(dVphi[phi]):
                    mark=False
            if mark and abs(dVphi[phi])>=seuildVphi:
                limits+=[phi]
        for phi in range(nphi-int(nphi/33)+1,nphi):
            mark=True
            for i in range (phi-int(nphi/33)-nphi,phi+int(nphi/33)-nphi):
                if abs(dVphi[i])>abs(dVphi[phi]):
                    mark=False
            if mark and abs(dVphi[phi])>=seuildVphi:
                limits+=[phi]
        print(limits)

        #verifying vertical speed
        k=0
        for i in range(len(limits)):
            Vzm=0
            phi=limits[i-k]
            if phi == nphi-1:
                for z in range(1,nz):
                    Vzm+=(abs(Vz[z,phi,0])+abs(Vz[z,phi-1,0])+abs(Vz[z,0,0]))/(nz*3)
            else:
                for z in range(0,nz):
                    Vzm+=(abs(Vz[z,phi,0])+abs(Vz[z,phi-1,0])+abs(Vz[z,phi+1,0]))/(nz*3)

            if seuil_memz!=0:
                seuilVz=Vzmean*0.1+seuil_memz/2
            else:
                seuilVz=Vzmean*0
            if Vzm<seuilVz:
                limits.remove(phi)
                k+=1
        print(limits)

        print('\n')
    return(limits,nphi,dVphi,seuildVphi,seuilVz,Vphi[nz-1,:,0])

def detect_plates(args,velocity):
        velocityfld=velocity.fields['v']
        ph_coord=velocity.ph_coord

        dsa=0.05
        indsurf = np.argmin(abs((1 - dsa) - velocity.r_coord)) - 4  # we are a bit below the surface; should check if you are in the mechanical/thermal boundary layer
        vphi=velocityfld[:,:,0]
        vph2=0.5*(vphi+np.roll(vphi,1,1)) # interpolate to the same phi
        dvph2=(np.diff(vph2[indsurf,:])/(ph_coord[0]*2.)) # velocity derivation

        # ############################################## prepare stuff to find trenches and ridges
        myorder_trench=40
        myorder_ridge=20 # threshold
        
        ######################################## finding trenches
        pom2=deepcopy(dvph2)
        maskbigdvel=np.amin(dvph2)*0.25 # putting threshold
        pom2[pom2>maskbigdvel]=0   # user putting threshold
        arglessDV=argrelextrema(pom2, np.less,order=myorder_trench,mode='wrap')[0]
        trench=ph_coord[arglessDV]

        ######################################## finding ridges
        pom2=deepcopy(dvph2)
        masksmalldvel=np.amax(dvph2)*0.2 # putting threshold
        pom2[pom2<masksmalldvel]=0
        arggreatDV=argrelextrema(pom2, np.greater,order=myorder_ridge,mode='wrap')[0]
        ridge=ph_coord[arggreatDV]


        # ################################################ 
        #agetrench=age_surface_dim[arglessDV] # age of the trench

        ################### elimination of ridges that are too close to trench
        argdel=[]
        if (len(trench)>0 and len(ridge)>0):
           for ii in np.arange(len(ridge)):
               mdistance=np.amin(abs(trench-ridge[ii]))
               if mdistance<0.016:
                   argdel.append(ii)
           if len(np.array(argdel))>0:
               print('deleting from ridge',trench,ridge[argdel])
               ridge=delete(ridge,np.array(argdel))
               arggreatDV=delete(arggreatDV,np.array(argdel))

        return(trench,ridge)

def plot_plates(args,velocity,temp,conc,age,timestep,trench,ridge):
        plt = args.plt
        lw=1
        meanvrms=605.0 ### to be changed
        ttransit=1.78e15 ### My
        yearins=2.16E7
        dsa=0.05
        plot_age=True
        velocityfld=velocity.fields['v']
        tempfld=temp.fields['t']
        concfld=conc.fields['c']
        agefld=age.fields['a']

          #if stgdat.par_type == 'vp':
           # fld = fld[:, :, 0]
        newline = tempfld[:, 0, 0]
        tempfld = np.vstack([tempfld[:, :, 0].T, newline]).T
        newline = concfld[:, 0, 0]
        concfld = np.vstack([concfld[:, :, 0].T, newline]).T
        newline = agefld[:, 0, 0]
        agefld = np.vstack([agefld[:, :, 0].T, newline]).T

        indsurf = np.argmin(abs((1 - dsa) - temp.r_coord)) - 4  # we are a bit below the surface; delete "-some number" to be just below the surface (that is considered plane here); should check if you are in the mechanical/thermal boundary layer
        indcont=np.argmin(abs((1-dsa)-np.array(velocity.r_coord)))-10 ### depth to detect the continents
        continents=np.ma.masked_where(np.logical_or(concfld[indcont,:-1]<3,concfld[indcont,:-1]>4),concfld[indcont,:-1])
        continentsall=continents/continents # masked array, only continents are true
        #if(vp.r_coord[indsurf]>1.-dsa):
        #    print 'WARNING lowering index for surface'
        #    indsurf=indsurf-1
        #if verbose_figures:
        ##################### age just below the surface
        if plot_age:
            age_surface=np.ma.masked_where(agefld[indsurf,:]<0.00001,agefld[indsurf,:])
            age_surface_dim=age_surface*meanvrms*ttransit/yearins/1.e6

        ph_coord=conc.ph_coord
        # ############################################################### velocity
        vphi=velocityfld[:,:,0]
        vph2=0.5*(vphi+np.roll(vphi,1,1)) # interpolate to the same phi
        dvph2=(np.diff(vph2[indsurf,:])/(ph_coord[0]*2.))
        #dvph2=dvph2/amax(abs(dvph2))  # normalization
        # ############################################################## heat flux
        #heatflux=-(tempfld[indsurf,:-1]-tempfld[indsurf-1,:-1])/(temp.r_coord[indsurf]-temp.r_coord[indsurf-1])

        # ############################################################## plotting
        f,(ax1, ax2, ax3, ax4) = plt.subplots(4, 1, sharex=True,figsize=(10,12))
        ax1.plot(ph_coord[:-1],concfld[indsurf,:-1],color='g',linewidth=lw,label='Conc')
        ax2.plot(ph_coord[:-1],tempfld[indsurf,:-1],color='m',linewidth=lw,label='Temp')
        ax3.plot(ph_coord[:-1]+ph_coord[0],dvph2,color='c',linewidth=lw,label='dv')
        ###ax4.plot(ph_coord[:-1],viscfld[indsurf,:-1],color='y',linewidth=lw,label='Visc')
        ax4.plot(ph_coord[:-1],vph2[indsurf,:-1],linewidth=lw,label='Vel')

        ax1.fill_between(ph_coord[:-1],continents,1.,facecolor='gray',alpha=0.25)
        ax2.fill_between(ph_coord[:-1],continentsall,0.,facecolor='gray',alpha=0.25)
        ax2.set_ylim(0,1)
        ax3.fill_between(ph_coord[:-1],continentsall*round(1.5*np.amax(dvph2),1),round(np.amin(dvph2)*1.1,1),facecolor='gray',alpha=0.25)
        ax3.set_ylim(round(np.amin(dvph2)*1.1,1),round(1.5*np.amax(dvph2),1))
        ax4.fill_between(ph_coord[:-1],continentsall*5e3,-5000,facecolor='gray',alpha=0.25)
        ax4.set_ylim(-5000,5000)

        ax1.set_ylabel("Concentration")
        ax2.set_ylabel("Temperature")
        ax3.set_ylabel("dv")
        ax4.set_ylabel("Velocity")


        ## ################################################ plotting
        #ax3.plot(ph_coord[arglessDV],dvph2[arglessDV],'ro')
        #ax3.plot(ph_coord[arggreatDV],dvph2[arggreatDV],'go')
        ###ax4.plot(ph_coord[arglessETA],viscfld[indsurf,arglessETA],'ro')
        ax1.set_title(timestep)

        ############################## topography
        par_type='sc'
        fname=misc.file_name(args,par_type).format(temp.step)+'.dat'   #name of the file to read
        depth_mantle=2890.0 # in km
        topo=np.genfromtxt(fname)
        topo[:,1]=topo[:,1]/(1.-dsa) #### rescaling topography !!!!!!!!!!!!!!!
        topomin=-50
        topomax=50
        #majorLocator   = MultipleLocator(20)

        ax31=ax3.twinx()
        ax31.set_ylabel("Topography [km]")
        ax31.plot(topo[:,0],topo[:,1]*depth_mantle,color='black',alpha=0.4)
        ax31.set_ylim(topomin,topomax)

        ax41=ax4.twinx()
        ax41.set_ylabel("Topography [km]")
        ax41.axhline(y=0,xmin=0,xmax=2*np.pi,color='black',ls='dashed',alpha=0.7)

        for ii in np.arange(len(trench)):
           ax41.axvline(x=trench[ii],ymin=topomin,ymax=topomax,color='red',ls='dashed',alpha=0.4)
        for ii in np.arange(len(ridge)):
           ax41.axvline(x=ridge[ii],ymin=topomin,ymax=topomax,color='green',ls='dashed',alpha=0.8)
        ax41.plot(topo[:,0],topo[:,1]*depth_mantle,color='black',alpha=0.7)
        ax41.set_ylim(topomin,topomax)

        ax1.set_xlim(0,2*np.pi)

        figname=misc.out_name(args,'surf').format(temp.step)+'.pdf'
        plt.savefig(figname,format='PDF')
        plt.close()

        ######################################################### plotting only velocity and topography
        f,(ax1, ax2) = plt.subplots(2, 1, sharex=True,figsize=(12,8))
        ax1.plot(ph_coord[:-1],vph2[indsurf,:-1],linewidth=lw,label='Vel')
        #ax1.fill_between(ph_coord[:-1],continentsall*5e3,-5000,facecolor='#8B6914',alpha=0.2)
        ax1.axhline(y=0,xmin=0,xmax=2*np.pi,color='black',ls='dashed',alpha=0.4)
        ax1.set_ylim(-5000,5000)
        ax1.set_ylabel("Velocity")
        topomax=30
        topomin=-60
        for ii in np.arange(len(trench)):
           ax1.axvline(x=trench[ii],ymin=topomin,ymax=topomax,color='red',ls='dashed',alpha=0.8)
           ################# detection of the distance in between subduction and continent
           ph_coord_noendpoint=ph_coord[:-1]
           distancecont=min(abs(ph_coord_noendpoint[continentsall==1]-trench[ii]))
           argdistancecont=np.argmin(abs(ph_coord_noendpoint[continentsall==1]-trench[ii]))
           continentpos=ph_coord_noendpoint[continentsall==1][argdistancecont]
           ########## do i have a ridge in between continent edge and trench?
           if (len(ridge)>0):
            if ((min(abs(continentpos-ridge))>distancecont)):
             ph_trench_subd.append(trench[ii])
             age_subd.append(agetrench[ii])
             ph_cont_subd.append(continentpos)
             distance_subd.append(distancecont)
             times_subd.append(temp.ti_ad)
             if ((continentpos-trench[ii])<0): ###continent is on the left
                ax1.annotate("",xy=(trench[ii]-distancecont,2000),xycoords='data',
                        xytext=(trench[ii],2000),textcoords='data',
                        arrowprops=dict(arrowstyle="->",shrinkA=0,shrinkB=0))
             else: ### continent is on the right
                ax1.annotate("",xy=(trench[ii]+distancecont,2000),xycoords='data',
                        xytext=(trench[ii],2000),textcoords='data',
                        arrowprops=dict(arrowstyle="->",shrinkA=0,shrinkB=0))

           #ax1.arrow(0,4500,1,0,width=100,head_width=100,length_includes_head=True)
           #ax1.arrow(trench[ii],2000,distancecont,0,length_includes_head=True)
           #ax1.arrow(trench[ii],2000,-distancecont,0,length_includes_head=True)
           ax1.axvline(x=trench[ii],ymin=topomin,ymax=topomax,color='red',ls='dashed',alpha=0.8)
           #ax1.arrow(trench[ii],2000,-distancecont,0)
           ax1.grid()

        for ii in np.arange(len(ridge)):
           ax1.axvline(x=ridge[ii],ymin=topomin,ymax=topomax,color='green',ls='dashed',alpha=0.8)
        ax2.set_ylabel("Topography [km]")
        ax2.plot(topo[:,0],topo[:,1]*depth_mantle,color='black')
        #ax2.axhline(y=0,xmin=0,xmax=2*pi,color='black',ls='dashed',alpha=0.4)
        ax2.set_xlim(0,2*np.pi)
        dtopo=deepcopy(topo[:,1]*depth_mantle)
        mask=dtopo>0
        water=deepcopy(dtopo)
        water[mask]=0
        #ax2.fill_between(ph_coord[:-1],dtopo,0,where=dtopo<0,facecolor='blue',alpha=0.25)
        #ax2.fill_between(ph_coord[:-1],topomin,dtopo,facecolor='grey',alpha=0.25)
        #ax2.fill_between(ph_coord[:-1],continentsall*topomax,topomin,facecolor='#8B6914',alpha=0.2)
        ax2.set_ylim(topomin,topomax)
        for ii in np.arange(len(trench)):
           ax2.axvline(x=trench[ii],ymin=topomin,ymax=topomax,color='red',ls='dashed',alpha=0.8)
        for ii in np.arange(len(ridge)):
           ax2.axvline(x=ridge[ii],ymin=topomin,ymax=topomax,color='green',ls='dashed',alpha=0.8)
        #ax1.set_xlim(0,2*np.pi)
        ax1.set_title(timestep)
        figname=misc.out_name(args,'surfvel').format(temp.step)+'.pdf'
        plt.savefig(figname,format='PDF')
        plt.close()

        ######################################################### plotting only velocity and age at surface
        if plot_age:
         f,(ax1, ax2) = plt.subplots(2, 1, sharex=True,figsize=(12,8))
         ax1.plot(ph_coord[:-1],vph2[indsurf,:-1],linewidth=lw,label='Vel')
        # ax1.fill_between(ph_coord[:-1],continentsall*5e3,-5000,facecolor='#8B6914',alpha=0.2)
         ax1.axhline(y=0,xmin=0,xmax=2*np.pi,color='black',ls='dashed',alpha=0.4)
         ax1.set_ylim(-5000,5000)
         ax1.set_ylabel("Velocity")
         agemax=280
         agemin=0
         for ii in np.arange(len(trench)):
           ax1.axvline(x=trench[ii],ymin=agemin,ymax=agemax,color='red',ls='dashed',alpha=0.8)
         for ii in np.arange(len(ridge)):
           ax1.axvline(x=ridge[ii],ymin=agemin,ymax=agemax,color='green',ls='dashed',alpha=0.8)
         ax2.set_ylabel("Age [My]")
         ax2.plot(ph_coord[:-1],age_surface_dim[:-1],color='black') ### in dimensions
         ax2.set_xlim(0,2*np.pi)
         ax2.fill_between(ph_coord[:-1],continentsall*agemax,agemin,facecolor='#8B6914',alpha=0.2)
         ax2.set_ylim(agemin,agemax)
         for ii in np.arange(len(trench)):
          ax2.axvline(x=trench[ii],ymin=agemin,ymax=agemax,color='red',ls='dashed',alpha=0.8)
         for ii in np.arange(len(ridge)):
           ax2.axvline(x=ridge[ii],ymin=agemin,ymax=agemax,color='green',ls='dashed',alpha=0.8)
         ax1.set_title(timestep)
         figname=misc.out_name(args,'surfage').format(temp.step)+'.pdf'
         plt.savefig(figname,format='PDF')
         plt.close()
        return None


def plates_cmd(args):
    """find positions of trenches and subductions
       using velocity field (velocity derivation)
    """
    """plots the number of plates over a designated lapse of time"""
    seuil_memz=0
    seuil_memphi=0
    nb_plates=[]
    time_data = TimeData(args).data[:, 24]
    for timestep in range(*args.timestep):
        velocity = BinData(args, 'v', timestep)
        temp = BinData(args, 't', timestep)
<<<<<<< HEAD
=======
        rprof_data = RprofData(args)
>>>>>>> 06ab0bbf
        if args.vzcheck:
            rprof_data=RprofData(args)
            plt = args.plt
            limits, nphi, dVphi, seuil_memphi, seuil_memz, Vphi_surf = detectPlates(temp, velocity,
                    rprof_data, args, seuil_memphi, seuil_memz)
            limits.sort()
            sizePlates=[limits[0]+nphi-limits[-1]]
            for l in range(1,len(limits)):
                sizePlates+=[limits[l]-limits[l-1]]
            l=len(limits)*[max(dVphi)]
            plt.figure(timestep)
            plt.subplot(221)
            plt.axis([0,len(velocity.fields['w'][0])-1,np.min(Vphi_surf)*1.2,np.max(Vphi_surf)*1.2])
            plt.plot(Vphi_surf)
            plt.subplot(223)
            plt.axis([0,len(velocity.fields['w'][0])-1,np.min(dVphi)*1.2,np.max(dVphi)*1.2])
            plt.plot(dVphi)
            plt.scatter(limits,l,color='red')
            plt.subplot(222)
            plt.hist(sizePlates,10,(0,nphi/2))
            plt.savefig('plates'+ str(timestep) + '.pdf',format='PDF')

            nb_plates+=[len(limits)]
            plt.close(timestep)
        else:
            conc = BinData(args, 'c', timestep)
            age = BinData(args, 'a', timestep)
            trenches,ridges=detect_plates(args,velocity)
            plot_plates(args,velocity,temp,conc,age,timestep,trenches,ridges)

    if args.timeprofile and args.vzcheck:
        for i in range(2,len(nb_plates)-3):
            nb_plates[i]=(nb_plates[i-2]+nb_plates[i-1]+nb_plates[i]+nb_plates[i+1]+nb_plates[i+2])/5
        plt.figure(-1)
        plt.axis([0,int((args.timestep[1]-args.timestep[0])/args.timestep[2]),0,np.max(nb_plates)])
        plt.plot(nb_plates)
        plt.savefig('herewego'+str(args.timestep[0])+'_'+str(args.timestep[1])+'.pdf',format='PDF')
        plt.close(-1)<|MERGE_RESOLUTION|>--- conflicted
+++ resolved
@@ -374,10 +374,7 @@
     for timestep in range(*args.timestep):
         velocity = BinData(args, 'v', timestep)
         temp = BinData(args, 't', timestep)
-<<<<<<< HEAD
-=======
         rprof_data = RprofData(args)
->>>>>>> 06ab0bbf
         if args.vzcheck:
             rprof_data=RprofData(args)
             plt = args.plt
